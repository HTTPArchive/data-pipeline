--- conflicted
+++ resolved
@@ -24,12 +24,9 @@
         "lighthouse_home": "httparchive:lighthouse",
         "requests_home": "httparchive:requests",
         "response_bodies_home": "httparchive:response_bodies",
-<<<<<<< HEAD
         "all_pages": "httparchive:all.pages",
         "all_requests": "httparchive:all.requests",
-=======
         "parsed_css_home": "httparchive:experimental_parsed_css",
->>>>>>> 13607ea2
     },
     "schemas": {
         "summary_pages": {"fields": _get_schema("summary_pages.json")},
