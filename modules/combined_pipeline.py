import argparse
import logging

import apache_beam as beam
from apache_beam.io import WriteToBigQuery
from apache_beam.options.pipeline_options import PipelineOptions, StandardOptions

from modules import summary_pipeline, non_summary_pipeline, constants
from modules.transformation import ReadHarFiles, HarJsonToSummaryDoFn


class CombinedPipelineOptions(PipelineOptions):
    @classmethod
    def _add_argparse_args(cls, parser):
        super()._add_argparse_args(parser)

        parser.prog = "combined_pipeline"

        pipeline_types = ["combined", "summary", "non-summary"]
        parser.add_argument(
            "--pipeline_type",
            default="combined",
            choices=pipeline_types,
            help=f"Type of pipeline to run. One of {','.join(pipeline_types)}",
        )

        group = parser.add_mutually_exclusive_group(required=True)
        group.add_argument(
            "--input",
            help="Input file glob to process. Example: gs://httparchive/crawls/*Jan_1_2022",
        )

        group.add_argument(
            "--input_file",
            help="Input file containing a list of HAR files. "
<<<<<<< HEAD
            "Example: gs://httparchive/crawls_manifest/android-May_12_2022.txt"
=======
            "Example: gs://httparchive/crawls_manifest/android-May_12_2022.txt",
>>>>>>> 572f15cc
        )

        group.add_argument(
            "--subscription",
            help="Pub/Sub subscription. Example: `projects/httparchive/subscriptions/har-gcs-pipeline`",
        )

        bq_write_methods = [
            WriteToBigQuery.Method.STREAMING_INSERTS,
            WriteToBigQuery.Method.FILE_LOADS,
        ]
        parser.add_argument(
            "--big_query_write_method_summary",
            dest="big_query_write_method",
            help=f"BigQuery write method. One of {','.join(bq_write_methods)}",
            choices=bq_write_methods,
            default=WriteToBigQuery.Method.STREAMING_INSERTS,
        )
        parser.add_argument(
            "--big_query_triggering_frequency",
            dest="triggering_frequency",
            help="When method is FILE_LOADS: Value will be converted to int. Every triggering_frequency seconds, a "
            "BigQuery load job will be triggered for all the data written since the last load job.\n"
            "When method is STREAMING_INSERTS and with_auto_sharding=True: A streaming inserts batch will be "
            "submitted at least every triggering_frequency seconds when data is waiting."
        )

        parser.add_argument(
            "--dataset_summary_pages",
            help="BigQuery dataset to write summary pages tables",
            default=constants.BIGQUERY["datasets"]["summary_pages_all"],
        )
        parser.add_argument(
            "--dataset_summary_requests",
            help="BigQuery dataset to write summary requests tables",
            default=constants.BIGQUERY["datasets"]["summary_requests_all"],
        )
        parser.add_argument(
            "--dataset_summary_pages_home_only",
            dest="dataset_summary_pages_home_only",
            help="BigQuery dataset to write summary pages tables (home-page-only)",
            default=constants.BIGQUERY["datasets"]["summary_pages_home"],
        )
        parser.add_argument(
            "--dataset_summary_requests_home_only",
            help="BigQuery dataset to write summary requests tables (home-page-only)",
            default=constants.BIGQUERY["datasets"]["summary_requests_home"],
        )

        parser.add_argument(
            "--dataset_pages_home_only",
            help="BigQuery dataset to write pages table (home-page-only)",
            default=constants.BIGQUERY["datasets"]["pages_home"],
        )
        parser.add_argument(
            "--dataset_technologies_home_only",
            help="BigQuery dataset to write technologies table (home-page-only)",
            default=constants.BIGQUERY["datasets"]["technologies_home"],
        )
        parser.add_argument(
            "--dataset_lighthouse_home_only",
            help="BigQuery dataset to write lighthouse table (home-page-only)",
            default=constants.BIGQUERY["datasets"]["lighthouse_home"],
        )
        parser.add_argument(
            "--dataset_requests_home_only",
            help="BigQuery dataset to write requests table (home-page-only)",
            default=constants.BIGQUERY["datasets"]["requests_home"],
        )
        parser.add_argument(
            "--dataset_response_bodies_home_only",
            help="BigQuery dataset to write response_bodies table (home-page-only)",
            default=constants.BIGQUERY["datasets"]["response_bodies_home"],
        )
        parser.add_argument(
            "--dataset_pages",
            help="BigQuery dataset to write pages table",
            default=constants.BIGQUERY["datasets"]["pages_all"],
        )
        parser.add_argument(
            "--dataset_technologies",
            help="BigQuery dataset to write technologies table",
            default=constants.BIGQUERY["datasets"]["technologies_all"],
        )
        parser.add_argument(
            "--dataset_lighthouse",
            help="BigQuery dataset to write lighthouse table",
            default=constants.BIGQUERY["datasets"]["lighthouse_all"],
        )
        parser.add_argument(
            "--dataset_requests",
            help="BigQuery dataset to write requests table",
            default=constants.BIGQUERY["datasets"]["requests_all"],
        )
        parser.add_argument(
            "--dataset_response_bodies",
            help="BigQuery dataset to write response_bodies table",
            default=constants.BIGQUERY["datasets"]["response_bodies_all"],
        )

        parser.add_argument(
            "--non_summary_partitions",
            dest="partitions",
            help="Number of partitions to split non-summary BigQuery write tasks",
            default=non_summary_pipeline.NUM_PARTITIONS,
            type=int,
        )


def create_pipeline(argv=None):
    parser = argparse.ArgumentParser()
    known_args, pipeline_args = parser.parse_known_args(argv)
    pipeline_options = PipelineOptions(pipeline_args, save_main_session=True)
    standard_options = pipeline_options.view_as(StandardOptions)
    combined_options = pipeline_options.view_as(CombinedPipelineOptions)
    logging.info(
        f"Pipeline Options: {known_args=},{pipeline_args=},{pipeline_options.get_all_options()},"
        f"{standard_options},{combined_options}"
    )

    # TODO add metric counters for files in, processed, written to GCP & BQ

    p = beam.Pipeline(options=pipeline_options)

    files = p | ReadHarFiles(**combined_options.get_all_options())

    # summary pipeline
    if combined_options.pipeline_type in ["combined", "summary"]:
        pages, requests = files | "ParseHarToSummary" >> beam.ParDo(
            HarJsonToSummaryDoFn()
        ).with_outputs("page", "requests")

        pages | summary_pipeline.WriteSummaryPagesToBigQuery(
            combined_options, standard_options, **combined_options.get_all_options()
        )

        requests | summary_pipeline.WriteSummaryRequestsToBigQuery(
            combined_options, standard_options, **combined_options.get_all_options()
        )

    # non-summary pipeline
    if combined_options.pipeline_type in ["combined", "non-summary"]:
        (
            files
            | "MapJSON" >> beam.MapTuple(non_summary_pipeline.from_json)
            | "AddDateAndClient" >> beam.Map(non_summary_pipeline.add_date_and_client)
            | "WriteNonSummaryTables"
            >> non_summary_pipeline.WriteNonSummaryToBigQuery(
                **combined_options.get_all_options()
            )
        )

    # TODO detect DONE file, move temp table to final destination, shutdown pipeline (if streaming)

    return p<|MERGE_RESOLUTION|>--- conflicted
+++ resolved
@@ -33,11 +33,7 @@
         group.add_argument(
             "--input_file",
             help="Input file containing a list of HAR files. "
-<<<<<<< HEAD
-            "Example: gs://httparchive/crawls_manifest/android-May_12_2022.txt"
-=======
             "Example: gs://httparchive/crawls_manifest/android-May_12_2022.txt",
->>>>>>> 572f15cc
         )
 
         group.add_argument(
