--- conflicted
+++ resolved
@@ -22,11 +22,7 @@
                   - project: ${sys.get_env("GOOGLE_CLOUD_PROJECT_ID")}
                   - region: "us-west1"
                   - flexTemplateRepo: "data-pipeline"
-<<<<<<< HEAD
                   - flexTemplateBuildTag: "2023-02-10_03-55-04"
-=======
-                  - flexTemplateBuildTag: "2023-01-04_21-51-19"
->>>>>>> b0fcab88
                   - flexTemplateBasePath: ${"gs://" + project + "/dataflow/templates/" + flexTemplateRepo}
                   - flexTemplateTemp: ${"gs://" + project + "-staging/dataflow"}
 
