--- conflicted
+++ resolved
@@ -4,10 +4,6 @@
     name="data-pipeline",
     version="0.0.1",
     packages=setuptools.find_packages(),
-<<<<<<< HEAD
-    install_requires=["apache-beam[gcp]==2.52.0", "google-cloud-firestore==2.14.0"],
-=======
-    install_requires=["apache-beam[gcp]==2.54.0"],
->>>>>>> cb979b44
+    install_requires=["apache-beam[gcp]==2.54.0", "google-cloud-firestore==2.14.0"],
     package_data={"schema": ["*.json"]},
 )